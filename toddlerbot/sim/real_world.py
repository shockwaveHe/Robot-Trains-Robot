import platform
from concurrent.futures import ThreadPoolExecutor  # , as_completed
from typing import Any, Dict, List

import numpy as np

from toddlerbot.actuation import JointState
from toddlerbot.sim import BaseSim, Obs
from toddlerbot.sim.robot import Robot
from toddlerbot.utils.file_utils import find_ports
# from toddlerbot.utils.misc_utils import profile


class RealWorld(BaseSim):
    """Real-world robot interface class."""

    def __init__(self, robot: Robot):
        """Initializes the real-world robot interface.

        Args:
            robot (Robot): An instance of the Robot class containing configuration details.

        Attributes:
            has_imu (bool): Indicates if the robot is equipped with an Inertial Measurement Unit (IMU).
            has_dynamixel (bool): Indicates if the robot uses Dynamixel motors.
            negated_motor_names (List[str]): A list of motor names that require direction negation due to URDF configuration issues.
        """
        super().__init__("real_world")
        self.robot = robot

        self.has_imu = self.robot.config["general"]["has_imu"]
        self.has_dynamixel = self.robot.config["general"]["has_dynamixel"]

        # TODO: Fix the mate directions in the URDF and remove the negated_motor_names
        self.negated_motor_names: List[str] = [
            "left_hip_pitch",
            "right_hip_pitch",
            "neck_pitch_act",
            "left_sho_roll",
            "right_sho_roll",
            "left_elbow_roll",
            "right_elbow_roll",
            "left_wrist_pitch_drive",
            "right_wrist_pitch_drive",
            "left_gripper_rack",
            "right_gripper_rack",
        ]

        self.initialize()

    def initialize(self) -> None:
        """Initializes the robot's components, including IMU and Dynamixel controllers, if available.

        This method sets up a thread pool executor to initialize the IMU and Dynamixel controllers asynchronously. It checks the operating system type to determine the appropriate port description for Dynamixel communication. If the robot is configured with an IMU, it initializes the IMU in a separate thread. Similarly, if the robot has Dynamixel actuators, it configures and initializes the Dynamixel controller using the specified port, baud rate, and control parameters. After initialization, it retrieves the results of the asynchronous operations and assigns them to the respective attributes. Finally, it performs a series of observations to ensure the components are functioning correctly.
        """
        self.executor = ThreadPoolExecutor()

        os_type = platform.system()

        future_imu = None
        if self.has_imu:
            from toddlerbot.sensing.IMU import IMU

            future_imu = self.executor.submit(IMU)

        future_dynamixel = None
        if self.has_dynamixel:
            from toddlerbot.actuation.dynamixel_control import (
                DynamixelConfig,
                DynamixelController,
            )

            description = (
                "USB Serial Port"
                if os_type == "Windows"
                else "USB <-> Serial Converter"
            )

            dynamixel_ports: List[str] = find_ports(description)

            dynamixel_ids = self.robot.get_joint_attrs("type", "dynamixel", "id")
            dynamixel_config = DynamixelConfig(
                port=dynamixel_ports[0],
                baudrate=self.robot.config["general"]["dynamixel_baudrate"],
                control_mode=self.robot.get_joint_attrs(
                    "type", "dynamixel", "control_mode"
                ),
                kP=self.robot.get_joint_attrs("type", "dynamixel", "kp_real"),
                kI=self.robot.get_joint_attrs("type", "dynamixel", "ki_real"),
                kD=self.robot.get_joint_attrs("type", "dynamixel", "kd_real"),
                kFF2=self.robot.get_joint_attrs("type", "dynamixel", "kff2_real"),
                kFF1=self.robot.get_joint_attrs("type", "dynamixel", "kff1_real"),
                init_pos=self.robot.get_joint_attrs("type", "dynamixel", "init_pos"),
            )
            future_dynamixel = self.executor.submit(
                DynamixelController, dynamixel_config, dynamixel_ids
            )

        if future_dynamixel is not None:
            self.dynamixel_controller = future_dynamixel.result()
        # input('disable torque:')
        # self.dynamixel_controller.client.set_torque_enabled(self.dynamixel_controller.client.motor_ids, False)
        if future_imu is not None:
            try:
                self.imu = future_imu.result()
            except Exception as e:
                print(e)
                self.has_imu = False

        for _ in range(100):
            self.get_observation()

    # @profile()
    def process_motor_reading(self, results: Dict[str, Dict[int, JointState]]) -> Obs:
        """Processes motor readings and returns an observation object.

        Args:
            results (Dict[str, Dict[int, JointState]]): A dictionary containing motor state data, indexed by motor type and ID.

        Returns:
            Obs: An observation object containing the current time, motor positions, velocities, and torques.
        """
        motor_state_dict_unordered: Dict[str, JointState] = {}
        if self.has_dynamixel:
            dynamixel_state = results["dynamixel"]
            for motor_name in self.robot.get_joint_attrs("type", "dynamixel"):
                motor_id = self.robot.config["joints"][motor_name]["id"]
                motor_state_dict_unordered[motor_name] = dynamixel_state[motor_id]

        time_curr = 0.0
        motor_pos = np.zeros(len(self.robot.motor_ordering), dtype=np.float32)
        motor_vel = np.zeros(len(self.robot.motor_ordering), dtype=np.float32)
        motor_tor = np.zeros(len(self.robot.motor_ordering), dtype=np.float32)
        for i, motor_name in enumerate(self.robot.motor_ordering):
            if i == 0:
                time_curr = motor_state_dict_unordered[motor_name].time

            if motor_name in self.negated_motor_names:
                motor_pos[i] = -motor_state_dict_unordered[motor_name].pos
                motor_vel[i] = -motor_state_dict_unordered[motor_name].vel
            else:
                motor_pos[i] = motor_state_dict_unordered[motor_name].pos
                motor_vel[i] = motor_state_dict_unordered[motor_name].vel

            motor_tor[i] = abs(motor_state_dict_unordered[motor_name].tor)

        obs = Obs(
            time=time_curr,
            motor_pos=motor_pos,
            motor_vel=motor_vel,
            motor_tor=motor_tor,
        )
        return obs

    def step(self):
        pass

    def reset(self) -> Obs:
        return self.get_observation()

    # @profile()
    def get_observation(self, retries: int = 0):
        """Retrieve and process sensor observations asynchronously.

        This method collects data from available sensors, such as Dynamixel motors and IMU, using asynchronous calls. It processes the collected data to generate a comprehensive observation object.

        Args:
            retries (int, optional): The number of retry attempts for obtaining motor state data. Defaults to 0.

        Returns:
            An observation object containing processed sensor data, including motor states and, if available, IMU angular velocity and Euler angles.
        """
        results: Dict[str, Any] = {}
        # futures: Dict[str, Any] = {}
        if self.has_dynamixel:
            results["dynamixel"] = self.dynamixel_controller.get_motor_state(retries)
            # futures["dynamixel"] = self.executor.submit(
            #     self.dynamixel_controller.get_motor_state, retries
            # )

        if self.has_imu:
            results["imu"] = self.imu.get_state()
            # futures["imu"] = self.executor.submit(self.imu.get_state)

<<<<<<< HEAD
        # # start_times = {key: time.time() for key in futures.keys()}
=======
        # start_times = {key: time.time() for key in futures.keys()}
>>>>>>> 4dec3129
        # for future in as_completed(futures.values()):
        #     for key, f in futures.items():
        #         if f is future:
        #             # end_time = time.time()
        #             results[key] = future.result()
        #             # log(f"Time taken for {key}: {end_time - start_times[key]}", header=snake2camel(self.name), level="debug")
        #             break

        obs = self.process_motor_reading(results)

        if self.has_imu:
            obs.ang_vel = np.array(results["imu"]["ang_vel"], dtype=np.float32)
            obs.euler = np.array(results["imu"]["euler"], dtype=np.float32)

        return obs

    # @profile()
    def set_motor_target(self, motor_angles: Dict[str, float]):
        """Sets the target angles for the robot's motors, adjusting for any negated motor directions and updating the positions of Dynamixel motors if present.

        Args:
            motor_angles (Dict[str, float]): A dictionary mapping motor names to their target angles in degrees.
        """

        # Directions are tuned to match the assembly of the robot.
        motor_angles_updated: Dict[str, float] = {}
        for name, angle in motor_angles.items():
            if name in self.negated_motor_names:
                motor_angles_updated[name] = -angle
            else:
                motor_angles_updated[name] = angle

        if self.has_dynamixel:
            dynamixel_pos = [
                motor_angles_updated[k]
                for k in self.robot.get_joint_attrs("type", "dynamixel")
            ]
            self.executor.submit(self.dynamixel_controller.set_pos, dynamixel_pos)

    def set_motor_kps(self, motor_kps: Dict[str, float]):
        """Sets the proportional gain (Kp) values for motors of type 'dynamixel'.

        If the robot has Dynamixel motors, this method updates their Kp values based on the provided dictionary. If a motor's Kp is not specified in the dictionary, it defaults to the value in the robot's configuration.

        Args:
            motor_kps (Dict[str, float]): A dictionary mapping motor names to their desired Kp values.
        """

        if self.has_dynamixel:
            dynamixel_kps: List[float] = []
            for k in self.robot.get_joint_attrs("type", "dynamixel"):
                if k in motor_kps:
                    dynamixel_kps.append(motor_kps[k])
                else:
                    dynamixel_kps.append(self.robot.config["joints"][k]["kp_real"])

            self.executor.submit(self.dynamixel_controller.set_kp, dynamixel_kps)

    def is_done(self, obs):
        return super().is_done(obs)

    def close(self):
        """Closes all active components and shuts down the executor.

        This method checks for active components such as Dynamixel motors and IMU sensors. If they are present, it submits tasks to close them using the executor. Finally, it shuts down the executor, ensuring all submitted tasks are completed before termination.
        """

        if self.has_dynamixel:
            self.executor.submit(self.dynamixel_controller.close_motors)
        if self.has_imu:
            self.executor.submit(self.imu.close)

        self.executor.shutdown(wait=True)<|MERGE_RESOLUTION|>--- conflicted
+++ resolved
@@ -182,11 +182,7 @@
             results["imu"] = self.imu.get_state()
             # futures["imu"] = self.executor.submit(self.imu.get_state)
 
-<<<<<<< HEAD
-        # # start_times = {key: time.time() for key in futures.keys()}
-=======
         # start_times = {key: time.time() for key in futures.keys()}
->>>>>>> 4dec3129
         # for future in as_completed(futures.values()):
         #     for key, f in futures.items():
         #         if f is future:
