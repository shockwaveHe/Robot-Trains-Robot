import os
import time
import csv
import math
import numpy as np
import matplotlib

matplotlib.use("Agg")  # for writing figures without an active X server
import matplotlib.pyplot as plt
from collections import defaultdict
from threading import Thread
from queue import Queue
from toddlerbot.sim import Obs
from scipy.signal import lfilter, lfilter_zi


class FinetuneLogger:
    def __init__(
        self,
        exp_folder: str,
        log_interval_steps: int = 5,
        plot_interval_steps: int = 1024,
        update_csv: str = "training_updates.csv",
        reward_csv: str = "training_rewards.csv",
        enable_logging: bool = True,
        enable_profiling: bool = False,
        smooth_factor: float = 0.0,
    ):
        """
        :param exp_folder: where to store CSV logs and plots
        :param log_interval_steps: how often (in env steps) to write reward CSV
        :param plot_interval_steps: how often (in env steps) to update reward plots
        :param update_csv: CSV file for update logs
        :param reward_csv: CSV file for reward logs
        :param enable_logging: if False, all logging calls are no-ops
        :param enable_profiling: if True, we measure time spent in each logging function
        :param smooth_factor: EMA smoothing factor for plots (None or 0 disables smoothing)
        """
        self.exp_folder = exp_folder
        assert os.path.exists(exp_folder), (
            f"Experiment folder '{exp_folder}' does not exist."
        )

        self.enable_logging = enable_logging
        self.enable_profiling = enable_profiling
        self.smooth_factor = smooth_factor

        # Timers and counts for profiling
        self.profiling_data = defaultdict(float)  # e.g. {"log_step": 0.034, ...}
        self.profiling_counts = defaultdict(int)  # e.g. {"log_step": 100, ...}

        # ====== Per-STEP (reward) logging ======
        self.env_step_counter = 0
        self.reward_term_histories = {}  # reward_term -> list of floats
        self.log_interval_steps = log_interval_steps
        self.plot_interval_steps = plot_interval_steps

        # CSV for environment-step reward logs
        self.reward_csv_path = os.path.join(self.exp_folder, reward_csv)
        self.reward_header_written = False

        # ====== Per-UPDATE logging (BPPO, Q, etc) ======
        self.update_step_counter = 0
        self.update_metrics_list = []  # list of dicts, each dict = { 'time':..., 'update_step':..., 'some_metric':... }
        self.update_csv_path = os.path.join(self.exp_folder, update_csv)

        # Plotting queue and thread
        self.plot_queue = Queue()
        self.plot_thread = Thread(target=self._plot_worker, daemon=True)
        self.plot_thread.start()

        self.start_time = time.time()

    def save_state(self, exp_folder: str):
        """Saves the current state of the logger to a pickle file."""
        state = {
            "env_step_counter": self.env_step_counter,
            "reward_term_histories": self.reward_term_histories,
            "update_step_counter": self.update_step_counter,
            "update_metrics_list": self.update_metrics_list,
            "profiling_data": self.profiling_data,
            "profiling_counts": self.profiling_counts,
        }
        np.savez_compressed(os.path.join(exp_folder, "logger.npz"), **state)
        print(f"Logger state saved to {exp_folder}")

    def load_state(self, exp_folder: str):
        """Loads the logger state from a pickle file."""
        logger_path = os.path.join(exp_folder, "logger.npz")
        state = np.load(logger_path, allow_pickle=True)

        self.env_step_counter = state["env_step_counter"]
        self.reward_term_histories = state["reward_term_histories"]
        self.update_step_counter = state["update_step_counter"]
        self.update_metrics_list = state["update_metrics_list"]
        self.profiling_data = state["profiling_data"]
        self.profiling_counts = state["profiling_counts"]

        print(f"Logger state loaded from {logger_path}")

    def _plot_worker(self):
        """Worker thread that handles plotting tasks to avoid blocking the main thread."""
        while True:
            task = self.plot_queue.get()
            if task is None:  # Sentinel to shut down the thread
                break
            func, args = task
            func(*args)
            self.plot_queue.task_done()

    def _ema(self, data, alpha):
        """
        Compute EMA using an IIR filter.
        y[0] = x[0]
        y[i] = (1 - smoothing_factor)*x[i] + smoothing_factor*y[i-1]
        """
        b = [1 - alpha]
        a = [1, -alpha]
        # Compute steady-state initial condition for a constant input equal to data[0]
        zi = lfilter_zi(b, a) * data[0]
        y, _ = lfilter(b, a, data, zi=zi)
        return y

    # ------------------------------------------------------------------
    # 1) PER-STEP REWARD LOGGING
    # ------------------------------------------------------------------
    def log_step(self, reward_dict: dict, obs: Obs, **kwargs):
        """
        Called every environment step to record each reward term.
        reward_dict: { 'torso_pos': float, 'torso_quat': float, ... }
        """
        if not self.enable_logging:
            return

        self.env_step_counter += 1
        log_dict = {f"rew_{key}": value for key, value in reward_dict.items()}
        log_dict["time"] = obs.time
        log_dict["lin_vel_x"] = obs.lin_vel[0]
        log_dict["lin_vel_y"] = obs.lin_vel[1]
        # log_dict["lin_vel_z"] = obs.lin_vel[2]
        log_dict["ang_vel_x"] = obs.ang_vel[0]
        log_dict["ang_vel_y"] = obs.ang_vel[1]
        log_dict["ang_vel_z"] = obs.ang_vel[2]
        log_dict["ee_force_x"] = obs.ee_force[0]
        log_dict["ee_force_y"] = obs.ee_force[1]
        log_dict["ee_force_z"] = obs.ee_force[2]
        log_dict["ee_pos_x"] = obs.arm_ee_pos[0]
        log_dict["ee_pos_y"] = obs.arm_ee_pos[1]
        log_dict["ee_pos_z"] = obs.arm_ee_pos[2]
        log_dict["torso_roll"] = obs.euler[0]
        log_dict["torso_pitch"] = obs.euler[1]
        log_dict["torso_yaw"] = obs.euler[2]
        for key, value in kwargs.items():
            if isinstance(value, (int, float, np.integer, np.floating)):
                log_dict[key] = value
            elif isinstance(value, np.ndarray):
                if value.size == 1:
                    log_dict[key] = value.item()
                else:
                    assert value.size == 3, (
                        f"Expected 3-element array for {key}, got {value}"
                    )
                    log_dict[f"{key}_x"] = value[0]
                    log_dict[f"{key}_y"] = value[1]
                    log_dict[f"{key}_z"] = value[2]
        # store each reward term in reward_term_histories
        for rname, rval in log_dict.items():
            if rname not in self.reward_term_histories:
                self.reward_term_histories[rname] = []
            self.reward_term_histories[rname].append(rval)

        # if a reward term was previously recorded but not present now, we can append 0 or None
        for existing_rname in self.reward_term_histories.keys():
            if existing_rname not in log_dict:
                self.reward_term_histories[existing_rname].append(0.0)

        # optionally write CSV line
        if self.env_step_counter % self.log_interval_steps == 0:
            self._write_reward_csv_line()

        # optionally update reward plots
        # if self.env_step_counter % self.plot_interval_steps == 0:
        #     self.plot_queue.put((self.plot_updates, []))

    def set_exp_folder(self, exp_folder: str):
        """Sets the experiment folder for saving logs and plots."""
        self.exp_folder = exp_folder
        self.reward_csv_path = os.path.join(exp_folder, "training_rewards.csv")
        self.update_csv_path = os.path.join(exp_folder, "training_updates.csv")
        self.reward_header_written = False

    def reset(self):
        """Clears all reward histories and resets counters."""
        self.env_step_counter = 0
        self.reward_term_histories = {}
        self.reward_header_written = False
        self.update_step_counter = 0
        self.update_metrics_list = []
        self.profiling_data = defaultdict(float)
        self.profiling_counts = defaultdict(int)
        self.start_time = time.time()

    def _write_reward_csv_line(self):
        """
        Appends one row to the 'reward_csv_path' with the current step's reward data.
        """
        if not self.enable_logging:
            return

        # Build the columns
        column_names = ["env_step"]
        column_values = [self.env_step_counter]

        # for consistent ordering
        sorted_rnames = sorted(self.reward_term_histories.keys())
        for rname in sorted_rnames:
            column_names.append(rname)
            column_values.append(self.reward_term_histories[rname][-1])

        write_header_now = False
        if not self.reward_header_written:
            write_header_now = True
            self.reward_header_written = True

        with open(self.reward_csv_path, mode="a", newline="") as f:
            writer = csv.writer(f)
            if write_header_now:
                writer.writerow(column_names)
            writer.writerow(column_values)

    def plot_rewards(self):
        """
        Creates a grid of subplots, one for each reward term.
        """
        if not self.enable_logging:
            return

        reward_term_names = sorted(list(self.reward_term_histories.keys()))
        if len(reward_term_names) == 0:
            return

        ncols = 3
        nrows = math.ceil(len(reward_term_names) / ncols)
        # import ipdb; ipdb.set_trace()
        fig, axes = plt.subplots(
            nrows, ncols, figsize=(5 * ncols, 4 * nrows), sharex=True
        )
        axes = axes.flatten()

        for idx, rname in enumerate(reward_term_names):
            ax = axes[idx]
            data = self.reward_term_histories[rname]
            if self.smooth_factor:
                data = self._ema(data, self.smooth_factor)
            ax.plot(data, label=rname)
            ax.set_title(rname)
            ax.set_xlabel("Env Steps")
            ax.set_ylabel("Reward Value")
            ax.legend()

        for i in range(len(reward_term_names), len(axes)):
            axes[i].set_visible(False)

        fig.tight_layout()
        path = os.path.join(self.exp_folder, "rewards_grid.png")
        plt.savefig(path)
        plt.close(fig)

        print(f"Saved reward plot to {path}")

        # Create a stacked area plot of reward proportions
        # First, gather the reward-term data (and apply smoothing if needed)
        term_data = {}
        for term in self.reward_term_histories:
            if term.startswith("rew_"):
                data = np.array(self.reward_term_histories[term])
                if self.smooth_factor:
                    data = self._ema(data, 0.995)
                term_data[term] = data

        # Assume that all reward-term arrays have the same length.
        T = len(next(iter(term_data.values())))
        steps = np.arange(T)

        # Compute the total reward at each time step.
        total = 1e-8
        try:
            for key, data in term_data.items():
                total += data.mean()
        except ValueError as _:
            import traceback

            traceback.print_exc()
            print(key, data.shape)
        # Avoid division by zero (if total is 0 at any step)

        # Compute the proportion of each reward term at each time step.
        term_props = {}
        for term, data in term_data.items():
            term_props[term] = data.mean() / total

        # Sort the reward terms by their overall (e.g. average) proportion,
        # so that the term with the highest average is at the bottom of the stack.
        avg_props = {term: np.mean(props) for term, props in term_props.items()}
        sorted_terms = sorted(avg_props, key=avg_props.get, reverse=True)

        # Prepare the data in sorted order.
        props_len = min([len(term_data[term]) for term in sorted_terms])
        props_sorted = [term_data[term][:props_len] for term in sorted_terms]
        # Create the stacked area plot.
        fig2, ax2 = plt.subplots(figsize=(10, 6))
        # Generate distinct colors for each term (using, e.g., tab10)
        colors = plt.cm.tab10(np.linspace(0, 1, len(sorted_terms)))
        ax2.stackplot(
            steps,
            *props_sorted,
            labels=[term[4:] for term in sorted_terms],
            colors=colors,
        )
        ax2.set_title("Stacked Reward Proportions Over Time")
        ax2.set_xlabel("Env Steps")
        ax2.set_ylabel("Proportion of Total Reward")
        ax2.legend(loc="upper left")

        path2 = os.path.join(self.exp_folder, "rewards_stack.png")
        plt.savefig(path2)
        plt.close(fig2)
        print(f"Saved stacked reward proportion plot to {path2}")

    # ------------------------------------------------------------------
    # 2) PER-UPDATE LOGGING (for Q, V, Policy, OPE, etc.)
    # ------------------------------------------------------------------
    def log_update(self, **kwargs):
        """
        Called each time you do an offline update (BPPO, Q, V, OPE, etc.).
        We allow arbitrary keyword arguments.
        """
        if not self.enable_logging:
            return

        self.update_step_counter += 1
        data_point = {"time": time.time(), "update_step": self.update_step_counter}
        # store all user-provided metrics
        for key, val in kwargs.items():
            data_point[key] = val

        # add to our list of updates
        self.update_metrics_list.append(data_point)

        # if you want immediate CSV writing, you can do it here:
        # if self.update_step_counter % self.log_interval_steps == 0:
        #     self._flush_update_csv()
<<<<<<< HEAD

        if self.update_step_counter % self.plot_interval_steps == 0:
            self.plot_queue.put((self.plot_updates, []))

=======

        # if self.update_step_counter % self.plot_interval_steps == 0:
        #     self.plot_queue.put((self.plot_updates, []))

>>>>>>> 4dec3129
    def _flush_update_csv(self):
        """
        Writes all update metrics so far into a CSV.
        If new metric keys have appeared, we incorporate them automatically by scanning all data points.
        """
        if not self.enable_logging or len(self.update_metrics_list) == 0:
            return

        # 1) discover all keys
        all_keys = set()
        for dp in self.update_metrics_list:
            all_keys.update(dp.keys())
        # we'd like a sorted, consistent ordering
        all_keys = sorted(list(all_keys))

        # Ensure all keys are present in each row, filling missing values with None
        rows = []
        for dp in self.update_metrics_list:
            row = {key: None for key in all_keys}
            row.update(dp)
            rows.append(row)

        # 2) write CSV
        with open(self.update_csv_path, mode="w", newline="") as f:
            writer = csv.DictWriter(f, fieldnames=all_keys)
            writer.writeheader()
            writer.writerows(rows)

    def plot_updates(self):
        """
        Creates a grid of subplots for any metrics that have been logged via log_update().
        Each metric becomes its own subplot.
        """
        if not self.enable_logging:
            return

        if len(self.update_metrics_list) == 0:
            return

        # gather all keys except 'time' and 'update_step'
        all_keys = set()
        for dp in self.update_metrics_list:
            all_keys.update(dp.keys())
        all_keys.discard("time")
        all_keys.discard("update_step")
        metric_keys = sorted(list(all_keys))
        if len(metric_keys) == 0:
            return

        ncols = 3
        nrows = math.ceil(len(metric_keys) / ncols)
        fig, axes = plt.subplots(
            nrows, ncols, figsize=(5 * ncols, 4 * nrows), sharex=False
        )
        axes = axes.flatten()

        for idx, mkey in enumerate(metric_keys):
            ax = axes[idx]
            # gather this metric's values for each data point
            yvals = []
            for dp in self.update_metrics_list:
                val = dp.get(mkey, None)
                if val is not None:
                    yvals.append(val)
            if self.smooth_factor and len(yvals):
                yvals = self._ema(yvals, self.smooth_factor)
            ax.plot(yvals, label=mkey)
            ax.set_title(mkey)
            ax.set_xlabel("Update Step")
            ax.set_ylabel("Value")
            ax.legend()

        for i in range(len(metric_keys), len(axes)):
            axes[i].set_visible(False)

        fig.tight_layout()
        path = os.path.join(self.exp_folder, "updates_grid.png")
        plt.savefig(path)
        plt.close(fig)
        print(f"Saved update plot to {path}")

    def close(self):
        """Shut down the plotting thread."""
        self.plot_rewards()
        self.plot_updates()
        self._flush_update_csv()
        self._write_reward_csv_line()
        self.plot_queue.put(None)  # Sentinel to shut down the thread
        self.plot_thread.join()<|MERGE_RESOLUTION|>--- conflicted
+++ resolved
@@ -350,17 +350,10 @@
         # if you want immediate CSV writing, you can do it here:
         # if self.update_step_counter % self.log_interval_steps == 0:
         #     self._flush_update_csv()
-<<<<<<< HEAD
-
-        if self.update_step_counter % self.plot_interval_steps == 0:
-            self.plot_queue.put((self.plot_updates, []))
-
-=======
 
         # if self.update_step_counter % self.plot_interval_steps == 0:
         #     self.plot_queue.put((self.plot_updates, []))
 
->>>>>>> 4dec3129
     def _flush_update_csv(self):
         """
         Writes all update metrics so far into a CSV.
