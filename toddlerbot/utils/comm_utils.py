import pickle
import subprocess
from dataclasses import dataclass
from typing import Dict, List, Optional

import numpy as np
import numpy.typing as npt
import zmq


@dataclass
class ZMQMessage:
    """Data class for ZMQ messages."""

    time: float
    control_inputs: Optional[Dict[str, float]] = None
    action: Optional[npt.NDArray[np.float32]] = None
    fsr: Optional[npt.NDArray[np.float32]] = None
    camera_frame: Optional[npt.NDArray[np.uint8]] = None
    arm_force: Optional[npt.NDArray[np.float32]] = None
    arm_torque: Optional[npt.NDArray[np.float32]] = None
    arm_ee_pos: Optional[npt.NDArray[np.float32]] = None
    arm_ee_vel: Optional[npt.NDArray[np.float32]] = None
    ee_pos_target: Optional[npt.NDArray[np.float32]] = None
    lin_vel: Optional[npt.NDArray[np.float32]] = None
    is_done: Optional[bool] = False
    is_stopped: Optional[bool] = False
    is_paused: Optional[bool] = False
<<<<<<< HEAD
    total_steps: Optional[bool] = False
=======
    total_steps: Optional[int] = 0
>>>>>>> 24fcad41
    external_guidance_stage: Optional[str] = "enhance"


def sync_time(ip: str):
    assert len(ip) > 0, "IP address must be provided!"
    try:
        result = subprocess.run(
            f"sudo ntpdate -u {ip}",
            shell=True,
            text=True,
            check=True,
            stdout=subprocess.PIPE,
        )
        print(result.stdout.strip())
    except Exception:
        print("Failed to sync time with the follower!")


def sync_time(ip: str):
    assert len(ip) > 0, "IP address must be provided!"
    try:
        result = subprocess.run(
            f"sudo ntpdate -u {ip}",
            shell=True,
            text=True,
            check=True,
            stdout=subprocess.PIPE,
        )
        print(result.stdout.strip())
    except Exception:
        print("Failed to sync time with the follower!")


def sync_time(ip: str):
    """Synchronizes the system time with a network time server.

    This function connects to a network time server specified by the given IP address and adjusts the system clock to match the server's time.

    Args:
        ip (str): The IP address of the network time server to synchronize with.
    """
    assert len(ip) > 0, "IP address must be provided!"
    try:
        result = subprocess.run(
            f"sudo ntpdate -u {ip}",
            shell=True,
            text=True,
            check=True,
            stdout=subprocess.PIPE,
        )
        print(result.stdout.strip())
    except Exception:
        print("Failed to sync time with the follower!")


class ZMQNode:
    """A class for handling ZMQ communication between sender and receiver nodes."""

    def __init__(self, type: str = "sender", ip: str = "", queue_len: int = 1):
        """Initializes a ZMQ connection with specified type, IP, and queue length.

        Args:
            type (str): The type of ZMQ connection, either 'sender' or 'receiver'. Defaults to 'sender'.
            ip (str): The IP address for the connection. Defaults to an empty string, which is replaced by '127.0.0.1'.
            queue_len (int): The length of the message queue. Defaults to 1.

        Raises:
            ValueError: If the type is not 'sender' or 'receiver'.
        """
        self.type = type
        if type not in ["sender", "receiver"]:
            raise ValueError("ZMQ type must be either 'sender' or 'receiver'")

        self.queue_len = queue_len
        self.ip = ip if len(ip) > 0 else "127.0.0.1"
        self.start_zmq()

    def start_zmq(self):
        """Initialize a ZeroMQ context and socket for data exchange based on the specified type.

        Sets up a ZeroMQ context and configures a socket as either a sender or receiver. For a sender, it connects to a specified IP and port, setting options to manage message queue length and non-blocking behavior. For a receiver, it binds to a port and configures options to manage message queue length and ensure only the latest message is kept.
        """
        # Set up ZeroMQ context and socket for data exchange
        self.zmq_context = zmq.Context()
        if self.type == "sender":
            self.socket = self.zmq_context.socket(zmq.PUSH)
            # Set high water mark and enable non-blocking send
            self.socket.setsockopt(
                zmq.SNDHWM, self.queue_len
            )  # Limit queue to 10 messages
            self.socket.setsockopt(zmq.LINGER, 0)
            self.socket.setsockopt(zmq.SNDBUF, 1024)  # Smaller send buffer
            # self.socket.setsockopt(
            #     zmq.IMMEDIATE, 1
            # )  # Prevent blocking if receiver is not available
            self.socket.connect("tcp://" + self.ip + ":5555")

        elif self.type == "receiver":
            self.socket = self.zmq_context.socket(zmq.PULL)
            self.socket.bind("tcp://0.0.0.0:5555")  # Listen on all interfaces
            self.socket.setsockopt(zmq.RCVHWM, 1)  # Limit receiver's queue to 1 message
            self.socket.setsockopt(zmq.CONFLATE, 1)  # Only keep the latest message
            self.socket.setsockopt(zmq.RCVBUF, 1024)
        print(f"ZMQ {self.type} started at {self.ip}")

    def send_msg(self, msg: ZMQMessage):
        """Sends a serialized ZMQMessage if the instance type is 'sender'.

        Args:
            msg (ZMQMessage): The message to be sent, which will be serialized.

        Raises:
            ValueError: If the instance type is not 'sender'.
        """
        if self.type != "sender":
            raise ValueError("ZMQ type must be 'sender' to send messages")

        # Serialize the numpy array using pickle
        serialized_array = pickle.dumps(msg)
        # Send the serialized data
        try:
            # Send the serialized data with non-blocking to avoid hanging if the queue is full
            self.socket.send(serialized_array, zmq.NOBLOCK)
            # print("Message sent!")
        except zmq.Again:
            pass

    def get_msg(self, return_last: bool = True):
        """Retrieves messages from a ZMQ socket buffer until it is empty.

        This method is designed to handle cases where reading from the buffer is too slow, causing issues with simple get operations. It reads all available messages from the buffer and returns either the last message or all messages, depending on the `return_last` parameter.

        Args:
            return_last (bool): If True, returns only the last message received. If False, returns all messages. Defaults to True.

        Returns:
            ZMQMessage or List[ZMQMessage] or None: The last message if `return_last` is True, a list of all messages if `return_last` is False, or None if no messages are available.

        Raises:
            ValueError: If the ZMQ socket type is not 'receiver'.
        """

        # For some reason a simple get is not working. buffer will blow up when read speed is too slow
        # So we will read all the way until the buffer if empty to bypass this problem
        if self.type != "receiver":
            raise ValueError("ZMQ type must be 'receiver' to receive messages")

        messages: List[ZMQMessage] = []
        while True:
            try:
                # Non-blocking receive
                serialized_array = self.socket.recv(zmq.NOBLOCK)
                msg = pickle.loads(serialized_array)
                messages.append(msg)

            except zmq.Again:
                # No more data is available
                break

        if return_last:
            # for message in messages:
            #     print(message["test"], message["time"], time.time())
            return messages[-1] if messages else None
        else:
            return messages if messages else None

    def close(self):
        self.socket.close()
        self.zmq_context.term()
        print(f"ZMQ {self.type} closed")<|MERGE_RESOLUTION|>--- conflicted
+++ resolved
@@ -26,11 +26,7 @@
     is_done: Optional[bool] = False
     is_stopped: Optional[bool] = False
     is_paused: Optional[bool] = False
-<<<<<<< HEAD
-    total_steps: Optional[bool] = False
-=======
     total_steps: Optional[int] = 0
->>>>>>> 24fcad41
     external_guidance_stage: Optional[str] = "enhance"
 
 
