import os
import time
from copy import deepcopy
from dataclasses import asdict
from typing import Any, Callable, Dict, List, Optional, Sequence, Tuple

import numpy as np
import numpy.typing as npt
import torch
from tqdm import tqdm

import toddlerbot.finetuning.networks as networks
from toddlerbot.finetuning.abppo import (
    ABPPO_Offline_Learner,
    AdaptiveBehaviorProximalPolicyOptimization,
)
from toddlerbot.finetuning.dynamics import BaseDynamics, DynamicsNetwork
from toddlerbot.finetuning.finetune_config import FinetuneConfig
from toddlerbot.finetuning.logger import FinetuneLogger
from toddlerbot.finetuning.networks import load_jax_params, load_jax_params_into_pytorch
from toddlerbot.finetuning.ppo import PPO
from toddlerbot.finetuning.replay_buffer import OnlineReplayBuffer, RemoteReplayBuffer
from toddlerbot.finetuning.server_client import RemoteClient
from toddlerbot.finetuning.utils import CONST_EPS, Timer
from toddlerbot.policies.mjx_policy import MJXPolicy
from toddlerbot.reference.walk_zmp_ref import WalkZMPReference
from toddlerbot.sim import Obs
from toddlerbot.sim.mujoco_sim import MuJoCoSim
from toddlerbot.sim.robot import Robot
from toddlerbot.utils.comm_utils import ZMQMessage, ZMQNode
from toddlerbot.utils.math_utils import (
    euler2mat,
    euler2quat,
    exponential_moving_average,
    interpolate_action,
)
from toddlerbot.utils.misc_utils import log  # , profile

try:
    from pyvicon_datastream import tools
except ImportError:
    pass


class MJXFinetunePolicy(MJXPolicy, policy_name="finetune"):
    def __init__(
        self,
        name,
        robot: Robot,
        init_motor_pos: npt.NDArray[np.float32],
        ckpts: List[str],
        ip: str,
        eval_mode: bool,
        joystick,
        fixed_command,
        env_cfg,
        finetune_cfg: FinetuneConfig,
        is_real: bool = True,
        *args,
        **kwargs,
    ):
        # set these before super init
        self.eval_mode = eval_mode
        self.is_stopped = False
        self.finetune_cfg: FinetuneConfig = finetune_cfg

        self.num_privileged_obs_history = self.finetune_cfg.frame_stack
        self.privileged_obs_size = self.finetune_cfg.num_single_privileged_obs
        self.privileged_obs_history_size = (
            self.privileged_obs_size * self.num_privileged_obs_history
        )

        super().__init__(
            name,
            robot,
            init_motor_pos,
            "",
            joystick,
            fixed_command,
            env_cfg,
            need_warmup=False,
            *args,
            **kwargs,
        )
        self.robot = robot
        self.device = "cuda" if torch.cuda.is_available() else "cpu"
        self.inference_device = "cpu"
        if "seed" in kwargs:
            self.rng = np.random.default_rng(kwargs["seed"])
        else:
            self.rng = np.random.default_rng()
        self.motion_ref = WalkZMPReference(
            robot,
            self.cfg.sim.timestep * self.cfg.action.n_frames,
            self.cfg.action.cycle_time,
            self.cfg.action.waist_roll_max,
        )
        self.command_range = np.array(
            self.cfg.commands.command_range
        )  # TODO: set command range to x>0, y~0 and z=0, turn_change = 0
        self.deadzone = (
            np.array(self.cfg.commands.deadzone)
            if len(self.cfg.commands.deadzone) > 1
            else self.cfg.commands.deadzone[0]
        )
        self.zero_chance = self.cfg.commands.zero_chance
        self.turn_chance = self.cfg.commands.turn_chance

        self.ref_start_idx = 13

        self.num_obs_history = self.cfg.obs.frame_stack
        self.obs_size = self.finetune_cfg.num_single_obs
        self.last_action = np.zeros(self.num_action)
        self.last_last_action = np.zeros(self.num_action)
        self.last_action_target = self.default_action
        self.is_real = is_real

        print(
            f"Observation size: {self.obs_size}, Privileged observation size: {self.privileged_obs_size}"
        )

        if self.finetune_cfg.update_mode == "local":
            self.replay_buffer = OnlineReplayBuffer(
                self.device,
                self.obs_size * self.num_obs_history,
                self.privileged_obs_size * self.num_privileged_obs_history,
                self.num_action,
                self.finetune_cfg.buffer_size,
                enlarge_when_full=self.finetune_cfg.update_interval
                * self.finetune_cfg.enlarge_when_full,
                validation_size=self.finetune_cfg.buffer_valid_size,
            )
            self.remote_client = None
        else:
            assert self.finetune_cfg.update_mode == "remote"
            self.remote_client = RemoteClient(
                server_ip="172.24.68.176",
                server_port=5007,
                exp_folder=self.exp_folder,
            )
            self.replay_buffer = RemoteReplayBuffer(
                self.remote_client,
                self.finetune_cfg.buffer_size,
                num_obs_history=self.num_obs_history,
                num_privileged_obs_history=self.num_privileged_obs_history,
                enlarge_when_full=self.finetune_cfg.update_interval
                * self.finetune_cfg.enlarge_when_full,
            )

        # import pickle
        # with open('buffer_mock.pkl', 'rb') as f:
        #     self.replay_buffer: OnlineReplayBuffer = pickle.load(f)
        self._make_networks(
            observation_size=self.finetune_cfg.frame_stack * self.obs_size,
            privileged_observation_size=self.finetune_cfg.frame_stack
            * self.privileged_obs_size,
            action_size=self.num_action,
            value_hidden_layer_sizes=self.finetune_cfg.value_hidden_layer_sizes,
            policy_hidden_layer_sizes=self.finetune_cfg.policy_hidden_layer_sizes,
        )

        if len(self.ckpt) > 0:
            run_name = f"{self.robot.name}_{self.name}_ppo_{self.ckpt}"
            policy_path = os.path.join("results", run_name, "best_policy")
            if not os.path.exists(policy_path):
                policy_path = os.path.join("results", run_name, "policy")
        else:
            policy_path = os.path.join(
                "toddlerbot", "policies", "checkpoints", "walk_policy"
            )
        print(f"Loading pretrained model from {policy_path}")
        jax_params = load_jax_params(policy_path)
        load_jax_params_into_pytorch(self.policy_net, jax_params[1]["params"])

        if self.finetune_cfg.use_residual:
            self._make_residual_policy()
            self._residual_action_scale = self.finetune_cfg.residual_action_scale

        self.obs_history = np.zeros(self.num_obs_history * self.obs_size)
        self.privileged_obs_history = np.zeros(
            self.num_privileged_obs_history * self.privileged_obs_size
        )
        if self.is_real:
            self.zmq_receiver = ZMQNode(type="receiver")
            assert len(ip) > 0, "Please provide the IP address of the sender"
            self.zmq_sender = ZMQNode(type="sender", ip=ip)
            self._init_tracker()
        else:
            self.zmq_receiver = None
            self.zmq_sender = None
            self.tracker = None

        self.logger = FinetuneLogger(self.exp_folder)

        self.is_paused = False
        self.total_steps = 0
        self.num_updates = 0
        self.timer = Timer()

        self._init_reward()
        self._make_learners()

        self.need_reset = True
        self.learning_stage = "offline"

        self.sim = MuJoCoSim(robot, vis_type=self.finetune_cfg.sim_vis_type, n_frames=1)
        self.min_y_feet_dist = self.finetune_cfg.finetune_rewards.min_feet_y_dist
        self.max_y_feet_dist = self.finetune_cfg.finetune_rewards.max_feet_y_dist

        if len(ckpts) > 0:
            self.load_ckpts(ckpts)

        if self.is_real:
            input("press ENTER to start")

    def load_ckpts(self, ckpts):
        for ckpt in ckpts:
            self.load_networks(ckpt, data_only=False)
            # self.recalculate_reward()
        # if len(self.replay_buffer):
        #     org_policy_net = deepcopy(self.policy_net)
        #     self.logger.plot_queue.put(
        #         (self.logger.plot_rewards, [])
        #     )  # no-blocking plot

        #     for _ in range(self.finetune_cfg.abppo_update_steps):
        #         self.offline_abppo_learner.update(self.replay_buffer)

        #     # import ipdb; ipdb.set_trace()
        #     self.policy_net.load_state_dict(self.abppo._policy_net.state_dict())
        #     assert not torch.allclose(
        #         org_policy_net.mlp.layers[0].weight,
        #         self.policy_net.mlp.layers[0].weight,
        #     )
        #     self.logger.plot_queue.put(
        #         (self.logger.plot_updates, [])
        #     )  # no-blocking plot

    def close(self):
        if hasattr(self, "sim"):
            self.sim.close()
        self.logger.close()
        self.zmq_receiver.close()
        if self.finetune_cfg.update_mode == "local":
            save_networks = input("Save networks? y/n:")
            while save_networks not in ["y", "n"]:
                save_networks = input("Save networks? y/n:")
            if save_networks == "y":
                self.save_networks()
            save_buffer = input("Save replay buffer? y/n:")
            if save_buffer == "y":
                self.replay_buffer.save_compressed(self.exp_folder)

    def _make_networks(
        self,
        observation_size: int,
        privileged_observation_size: int,
        action_size: int,
        preprocess_observations_fn: Callable = lambda x, y: x,
        policy_hidden_layer_sizes: Sequence[int] = (32,) * 4,
        value_hidden_layer_sizes: Sequence[int] = (256,) * 5,
        activation_fn: Callable = torch.nn.SiLU,  # PyTorch equivalent of linen.swish is SiLU
    ):
        """Make PPO networks with a PyTorch implementation."""

        # Create policy network
        # Note: Ensure that your policy MLP ends with parametric_action_distribution.param_size units
        self.policy_net = networks.GaussianPolicyNetwork(
            observation_size=observation_size,
            preprocess_observations_fn=preprocess_observations_fn,
            hidden_layers=policy_hidden_layer_sizes,
            action_size=action_size,
            activation_fn=activation_fn,
            use_tanh=self.finetune_cfg.use_tanh,
            noise_std_type=self.finetune_cfg.noise_std_type,
        ).to(self.inference_device)
        self.policy_net_opt = (
            torch.compile(self.policy_net) if self.is_real else self.policy_net
        )
        # Create value network
        self.value_net = networks.ValueNetwork(
            observation_size=privileged_observation_size,
            preprocess_observations_fn=preprocess_observations_fn,
            hidden_layers=value_hidden_layer_sizes,
            activation_fn=activation_fn,
        ).to(self.device)

        Q_net_cls = (
            networks.DoubleQNetwork
            if self.finetune_cfg.use_double_q
            else networks.QNetwork
        )
        self.Q_net = Q_net_cls(
            observation_size=privileged_observation_size,
            action_size=action_size,
            preprocess_observations_fn=preprocess_observations_fn,
            hidden_layers=value_hidden_layer_sizes,
            activation_fn=activation_fn,
        ).to(self.device)

        self.dynamics_net = DynamicsNetwork(
            observation_size=privileged_observation_size,
            action_size=action_size,
            preprocess_observations_fn=preprocess_observations_fn,
            hidden_layers=value_hidden_layer_sizes,
            activation_fn=activation_fn,
        ).to(self.device)

        self.dynamics = BaseDynamics(self.device, self.dynamics_net, self.finetune_cfg)

    def _make_residual_policy(self):
        self.base_policy_net = deepcopy(self.policy_net)
        # make the last layer of the residual policy network to have zero weights, we will only tune the residual network
        self.policy_net.mlp.layers[-1].weight.data = torch.zeros_like(
            self.policy_net.mlp.layers[-1].weight
        )
        self.policy_net.mlp.layers[-1].bias.data = torch.zeros_like(
            self.policy_net.mlp.layers[-1].bias
        )
        self.base_policy_net.requires_grad_(False)
        self.base_policy_net.eval()
        self.base_policy_net_opt = (
            torch.compile(self.base_policy_net)
            if self.is_real
            else self.base_policy_net
        )

    def _init_tracker(self):
        self.tracker = tools.ObjectTracker(self.finetune_cfg.vicon_ip)
        self.mocap_marker_offset = self.finetune_cfg.mocap_marker_offset
        self.tracking_alpha = self.finetune_cfg.tracking_alpha
        self.tracking_tf_matrix = self.finetune_cfg.tracking_tf_matrix

        try:
            for _ in range(100):
                result = self.tracker.get_position(self.finetune_cfg.object_name)
                prev_euler = np.array(result[2][0][5:8])
        except Exception as e:
            print(f"Error in initializing the tracker: {e}")
            self.tracker = None
            prev_euler = np.zeros(3)

        self.R_default = euler2mat(prev_euler)
        self.init_euler = prev_euler.copy()
        self.prev_unwrapped = prev_euler.copy()
        self.prev_lin_vel = np.zeros(3)
        self.prev_ang_vel = np.zeros(3)

    def get_tracking_data(self):
        if self.tracker is None:
            log("No tracker available", header="Tracker", level="warning")
            return np.zeros(3), time.time()

        result = self.tracker.get_position(self.finetune_cfg.object_name)
        if not result or len(result[2]) == 0:
            for _ in range(10):
                result = self.tracker.get_position(self.finetune_cfg.object_name)
                if result and len(result[2]) > 0:
                    break
                time.sleep(0.001)
            if not result or len(result[2]) == 0:
                log("No object found in the tracker", header="Tracker", level="warning")
                return np.zeros(3), time.time()
        current_time = time.time()
        current_pos = np.array(result[2][0][2:5]) / 1000
        current_euler = np.array(result[2][0][5:8])

        # Calculate rotation and offset
        R_current = euler2mat(current_euler)
        offset_current = R_current @ self.R_default.T @ self.mocap_marker_offset
        current_pos -= offset_current

        # Calculate time difference
        if hasattr(self, "prev_time"):
            dt = current_time - self.prev_time
        else:
            self.prev_time = current_time
            return np.zeros(3), current_time

        # Calculate linear velocities (x, y, z)
        lin_vel = (
            (current_pos - self.prev_pos) / dt
            if hasattr(self, "prev_pos")
            else np.zeros(3)
        )

        # Update previous values
        self.prev_time = current_time
        self.prev_pos = current_pos

        # EMA filtering
        lin_vel = (
            self.tracking_alpha * lin_vel
            + (1 - self.tracking_alpha) * self.prev_lin_vel
        )
        self.prev_lin_vel = lin_vel

        # Transform velocities
        if self.tracking_tf_matrix is not None:
            lin_vel = self.tracking_tf_matrix @ lin_vel

        return lin_vel, current_time

    def save_networks(self, suffix=""):
        policy_path = os.path.join(self.exp_folder, "policy")

        os.makedirs(policy_path, exist_ok=True)
<<<<<<< HEAD
        torch.save(
            self.policy_net.state_dict(),
            os.path.join(policy_path, f"policy_net{suffix}.pth"),
        )
        torch.save(
            self.value_net.state_dict(),
            os.path.join(policy_path, f"value_net{suffix}.pth"),
        )
        torch.save(
=======
        torch.save(
            self.policy_net.state_dict(),
            os.path.join(policy_path, f"policy_net{suffix}.pth"),
        )
        torch.save(
            self.value_net.state_dict(),
            os.path.join(policy_path, f"value_net{suffix}.pth"),
        )
        torch.save(
>>>>>>> 4dec3129
            self.Q_net.state_dict(), os.path.join(policy_path, f"Q_net{suffix}.pth")
        )
        torch.save(
            self.dynamics_net.state_dict(),
            os.path.join(policy_path, f"dynamics_net{suffix}.pth"),
        )
        self.logger.save_state(self.exp_folder)

    def load_networks(self, exp_folder, data_only=True, suffix="_best"):
        policy_path = os.path.join(exp_folder, "policy")
        buffer_path = os.path.join(exp_folder, "buffer.npz")
        assert (os.path.exists(policy_path) and not data_only) or os.path.exists(
            buffer_path
        )

        if os.path.exists(policy_path) and not data_only:
            org_policy_net = deepcopy(self.policy_net)
            self.policy_net.load_state_dict(
                torch.load(os.path.join(policy_path, f"policy_net{suffix}.pth"))
            )
            self.value_net.load_state_dict(
                torch.load(os.path.join(policy_path, f"value_net{suffix}.pth"))
            )
            self.Q_net.load_state_dict(
                torch.load(os.path.join(policy_path, f"Q_net{suffix}.pth"))
            )
            self.dynamics_net.load_state_dict(
                torch.load(os.path.join(policy_path, f"dynamics_net{suffix}.pth"))
            )
            if torch.allclose(
                org_policy_net.mlp.layers[0].weight,
                self.policy_net.mlp.layers[0].weight,
            ):
                log(
                    "Policy network parameters not changed",
                    header="Networks",
                    level="warning",
                )
            # self.logger.load_state(os.path.join(exp_folder, "logger.pkl"))
            print(f"Loaded pretrained model from {policy_path}")

        if os.path.exists(os.path.join(exp_folder, "buffer.npz")):
            self.replay_buffer.load_compressed(exp_folder)
            # import ipdb; ipdb.set_trace()
            print(f"Loaded replay buffer from {exp_folder}")

    def _make_learners(self):
        """Make PPO learners with a PyTorch implementation."""
        self.abppo = AdaptiveBehaviorProximalPolicyOptimization(
            self.device,
            self.policy_net,
            self.finetune_cfg,
        )
        self.offline_abppo_learner = ABPPO_Offline_Learner(
            self.device,
            self.finetune_cfg,
            self.abppo,
            self.Q_net,
            self.value_net,
            self.dynamics,
            self.logger,
        )
        self.online_ppo_learner = PPO(
            self.device,
            self.finetune_cfg,
            self.policy_net,
            self.value_net,
            self.logger,
            self.base_policy_net if self.finetune_cfg.use_residual else None,
        )

    def _sample_command(self, last_command: Optional[np.ndarray] = None) -> np.ndarray:
        # Randomly sample an index from the command list
        if last_command is not None:
            pose_command = last_command[:5]
        else:
            pose_command = self.rng.uniform(
                low=self.command_range[:5, 0], high=self.command_range[:5, 1], size=(5,)
            )
            pose_command[:5] = 0.0  # TODO: Bring the random pose sampling back

        def sample_walk_command():
            # Sample random angles uniformly between 0 and 2*pi
            theta = self.rng.uniform(low=0, high=2 * np.pi, size=(1,))
            # Parametric equation of ellipse
            x_max = np.where(
                np.sin(theta) > 0, self.command_range[5][1], -self.command_range[5][0]
            )
            x = self.rng.uniform(low=self.deadzone, high=x_max, size=(1,)) * np.sin(
                theta
            )
            y_max = np.where(
                np.cos(theta) > 0, self.command_range[6][1], -self.command_range[6][0]
            )
            y = self.rng.uniform(low=self.deadzone, high=y_max, size=(1,)) * np.cos(
                theta
            )
            z = np.zeros(1)
            return np.concatenate([x, y, z])

        def sample_turn_command():
            x = np.zeros(1)
            y = np.zeros(1)
            z = np.where(
                self.rng.uniform((1,)) < 0.5,
                self.rng.uniform(
                    low=self.deadzone,
                    high=self.command_range[7][1],
                    size=(1,),
                ),
                -self.rng.uniform(
                    low=self.deadzone,
                    high=-self.command_range[7][0],
                    size=(1,),
                ),
            )
            return np.concatenate([x, y, z])

        random_number = self.rng.uniform((1,))
        walk_command = np.where(
            random_number < self.zero_chance,
            np.zeros(3),
            np.where(
                random_number < self.zero_chance + self.turn_chance,
                sample_turn_command(),
                sample_walk_command(),
            ),
        )
        command = np.concatenate([pose_command, walk_command])
        return command

    def get_obs(
        self, obs: Obs, command: np.ndarray, phase_signal=None, last_action=None
    ) -> Tuple[np.ndarray, np.ndarray]:
        motor_pos_delta = obs.motor_pos - self.default_motor_pos
        # state_ref_ds = np.asarray(self.motion_ref.get_state_ref_ds(self.state_ref, 0.0, command))
        self.state_ref = np.asarray(
            self.motion_ref.get_state_ref(self.state_ref, 0.0, command)
        )

        obs_arr = np.concatenate(
            [
                self.phase_signal if phase_signal is None else phase_signal,  # (2, )
                command[self.command_obs_indices],  # (3, )
                motor_pos_delta * self.obs_scales.dof_pos,  # (30, )
                obs.motor_vel * self.obs_scales.dof_vel,  # (30, )
                self.last_action if last_action is None else last_action,  # (12, )
                # motor_pos_error,
                # obs.lin_vel * self.obs_scales.lin_vel,
                obs.ang_vel * self.obs_scales.ang_vel,  # (3, )
                obs.euler * self.obs_scales.euler,  # (3, )
            ]
        )
        privileged_obs_arr = np.concatenate(
            [
                self.phase_signal if phase_signal is None else phase_signal,  # (2, )
                command[self.command_obs_indices],  # (3, )
                motor_pos_delta * self.obs_scales.dof_pos,  # (30, )
                obs.motor_vel * self.obs_scales.dof_vel,  # (30, )
                self.last_action if last_action is None else last_action,  # (12, )
                obs.motor_pos,  # (30, ) change from motor_pos_error
                obs.lin_vel * self.obs_scales.lin_vel,  # (3, )
                obs.ang_vel * self.obs_scales.ang_vel,  # (3, )
                obs.euler * self.obs_scales.euler,  # (3, )
                obs.ee_force * self.obs_scales.ee_force,  # (3, )
                obs.ee_torque * self.obs_scales.ee_torque,  # (3, )
            ]
        )

        self.obs_history = np.roll(self.obs_history, obs_arr.size)
        self.obs_history[: obs_arr.size] = obs_arr
        self.privileged_obs_history = np.roll(
            self.privileged_obs_history, privileged_obs_arr.size
        )
        self.privileged_obs_history[: privileged_obs_arr.size] = privileged_obs_arr

        return self.obs_history, self.privileged_obs_history

    @torch.no_grad()
    def get_action(
        self, obs_arr: np.ndarray, deterministic: bool = True, is_real: bool = False
    ) -> Tuple[np.ndarray, Dict[str, Any]]:
        # import ipdb; ipdb.set_trace()
        obs_tensor = torch.as_tensor(obs_arr, dtype=torch.float32).squeeze(0)
        # TODO: change name to reuse _opt networks
        action_dist = self.policy_net_opt(obs_tensor.to(self.inference_device))

        if deterministic:
            # Deterministic: use mode
            if isinstance(action_dist, torch.distributions.TransformedDistribution):
                actions_pi = action_dist.base_dist.mode
                for transform in action_dist.transforms:
                    actions_pi = transform(actions_pi)
            else:
                assert isinstance(action_dist, torch.distributions.Normal)
                actions_pi = action_dist.mean
        else:
            # Stochastic: sample raw pre-tanh actions
            actions_pi = (
                action_dist.sample()
            )  # action is transformed so no need to clamp
        log_prob = action_dist.log_prob(actions_pi).sum()

        if self.finetune_cfg.use_residual:
            base_action_dist = self.base_policy_net_opt(
                obs_tensor.to(self.inference_device)
            )
            if isinstance(
                base_action_dist, torch.distributions.TransformedDistribution
            ):
                base_actions = base_action_dist.base_dist.mode
                for transform in base_action_dist.transforms:
                    base_actions = transform(base_actions)
            else:
                assert isinstance(base_action_dist, torch.distributions.Normal)
                base_actions = base_action_dist.mean
            actions_real = self._residual_action_scale * actions_pi + base_actions
        else:
            actions_real = actions_pi
        actions_real.clamp_(-1.0 + CONST_EPS, 1.0 - CONST_EPS)
        return (
            actions_pi.cpu().numpy().flatten(),
            actions_real.cpu().numpy().flatten(),
            log_prob.cpu().numpy().flatten(),
        )

    def reset(self, obs: Obs = None):
        # mjx policy reset
        self.obs_history = np.zeros(self.obs_history_size, dtype=np.float32)
        self.privileged_obs_history = np.zeros(
            self.privileged_obs_history_size, dtype=np.float32
        )
        self.phase_signal = np.zeros(2, dtype=np.float32)
        self.is_standing = True
        self.command_list = []
        self.action_buffer = np.zeros(
            ((self.n_steps_delay + 1) * self.num_action), dtype=np.float32
        )
        self.step_curr = 0
        self.last_action = np.zeros(self.num_action)
        self.last_last_action = np.zeros(self.num_action)
        print("Resetting...")
        # self.is_prepared = False
        if obs is not None:
            # TODO: more things to reset?
            path_pos = np.zeros(3)
            # path_yaw = self.rng.uniform(low=0, high=2 * np.pi, size=(1,))
            path_yaw = obs.euler[2]  # TODO: only change in a small range
            print(f"Resetting with yaw: {path_yaw}")
            path_euler = np.array([0.0, 0.0, np.degrees(path_yaw)])
            path_quat = euler2quat(path_euler)  # TODO: verify usage, wxyz or xyzw?
            lin_vel = np.zeros(3)
            ang_vel = np.zeros(3)
            # motor_pos = obs.joint_pos[self.q_start_idx + self.motor_indices]
            # joint_pos = obs.joint_pos[self.q_start_idx + self.joint_indices]
            motor_pos = np.zeros_like(self.default_motor_pos)
            joint_pos = np.zeros_like(self.default_joint_pos)
            stance_mask = np.ones(2)

            state_ref = np.concatenate(
                [
                    path_pos,
                    path_quat,
                    lin_vel,
                    ang_vel,
                    motor_pos,
                    joint_pos,
                    stance_mask,
                ]
            )
            self.fixed_command = self._sample_command()
            self.state_ref = np.asarray(
                self.motion_ref.get_state_ref(state_ref, 0.0, self.fixed_command)
            )
            print("\nnew command: ", self.fixed_command[5:7])
            if obs.is_done:
                print("Waiting for new observation...")
                self.timer.stop()
                while obs.is_done:
                    msg = self.zmq_receiver.get_msg()
                    if msg is not None and not msg.is_done:
                        obs.is_done = False
                        break
                    time.sleep(0.1)
                self.timer.start()
        print("Reset done!")

    def is_done(self, obs: Obs) -> bool:
        # TODO: any more metric for done?
        return obs.is_done

    def rollout_sim(self):
        obs = self.sim.reset()
        self.reset(obs)
        start_time = time.time()
        step_curr, total_reward = 0, 0
        last_action = np.zeros(self.num_action)
        command = self.fixed_command
        print("Rollout sim with command: ", command[5:7])

        self.sim.init_recording()
        while (
            obs is not None
            and not self.is_done(obs)
            and step_curr < self.finetune_cfg.eval_rollout_length
        ):
            obs.time -= start_time
            time_curr = step_curr * self.control_dt
            phase_signal = self.get_phase_signal(time_curr)
            obs_arr, privileged_obs_arr = self.get_obs(
                obs, command, phase_signal, last_action
            )
            action_pi, action_real, _ = self.get_action(
                obs_arr, deterministic=True, is_real=False
            )
            obs.state_ref = self.state_ref[:29]
            feet_pos = self.sim.get_feet_pos()
            feet_y_dist = feet_pos["left"][1] - feet_pos["right"][1]
            obs.feet_y_dist = feet_y_dist
            reward_dict = self._compute_reward(obs, action_real)
            total_reward += sum(reward_dict.values()) * self.control_dt

            obs = self.sim.get_observation()
            step_curr += 1
            last_action = action_real

        self.sim.save_recording(self.exp_folder, self.sim.dt, cameras=["perspective"])
        print(f"Rollout sim for {step_curr} steps with reward: {total_reward}")
        if self.is_done(obs):
            print("Sim early terminated!")
            import ipdb

            ipdb.set_trace()
        return total_reward

    def recalculate_reward(self):
        self.logger.reset()
        self.last_action = np.zeros(self.num_action)
        self.last_last_action = np.zeros(self.num_action)
        assert isinstance(self.replay_buffer, OnlineReplayBuffer)
        for i in tqdm(range(len(self.replay_buffer)), desc="Recalculating reward"):
            obs, privileged_obs, action, reward, done, trunc, _, raw_obs = (
                self.replay_buffer[i]
            )
            reward_dict = self._compute_reward(raw_obs, action)
            self.replay_buffer._reward[i] = sum(reward_dict.values()) * self.control_dt
            if not (done or trunc):
                self.last_last_action = self.last_action.copy()
                self.last_action = action.copy()
            else:
                self.last_last_action = np.zeros(self.num_action)
                self.last_action = np.zeros(self.num_action)
            # self.logger.log_step(
            #     reward_dict,
            #     raw_obs,
            #     reward=reward,
            #     feet_dist=raw_obs.feet_y_dist,
            #     # walk_command=obs[3],
            # )
        self.replay_buffer.compute_return(self.finetune_cfg.gamma)

    def send_step_count(self):
        self.zmq_sender.send_msg(
            ZMQMessage(time=time.time(), total_steps=self.total_steps)
        )

    def update_policy(self):
        self.timer.stop()
        if self.is_real:
            self.zmq_sender.send_msg(ZMQMessage(time=time.time(), is_stopped=True))
        self.logger.plot_queue.put((self.logger.plot_rewards, []))  # no-blocking plot
        self.logger.plot_queue.put((self.logger.plot_updates, []))  # no-blocking plot
        self.replay_buffer.compute_return(self.finetune_cfg.gamma)
        org_policy_net = deepcopy(self.policy_net)

        if self.learning_stage == "offline":
            for _ in range(self.finetune_cfg.abppo_update_steps):
                self.offline_abppo_learner.update(self.replay_buffer)
            self.policy_net.load_state_dict(self.abppo._policy_net.state_dict())
        elif self.learning_stage == "online":
            self.online_ppo_learner.update(
                self.replay_buffer,
                self.total_steps - self.finetune_cfg.offline_total_steps,
            )
            self.policy_net.load_state_dict(
                self.online_ppo_learner._policy_net.state_dict()
            )

        assert not torch.allclose(
            org_policy_net.mlp.layers[0].weight,
            self.policy_net.mlp.layers[0].weight,
        )
        self.logger.plot_queue.put((self.logger.plot_updates, []))  # no-blocking plot
        if (
            getattr(self, "state_ref", None) is not None
        ):  # hack to only rollout in walk tasks.
            self.rollout_sim()
        if self.is_real:
            self.need_reset = True
            self.zmq_sender.send_msg(ZMQMessage(time=time.time(), is_stopped=False))
        self.timer.start()

    def switch_learning_stage(self):
        # input('switch stage?')
        if self.finetune_cfg.update_mode == "local" and len(self.replay_buffer) > 0:
            # self.update_policy()
            save_offline_buffer = input("Save offline buffer? y/n:")
            while save_offline_buffer not in ["y", "n"]:
                save_offline_buffer = input("Save offline buffer? y/n:")
            if save_offline_buffer == "y":
                self.replay_buffer.save_compressed(self.exp_folder)
            self.offline_abppo_learner.fit_q_v(self.replay_buffer)
        self.replay_buffer.reset()
        self.learning_stage = "online"
        self.online_ppo_learner.set_networks(self.value_net, self.policy_net)
        assert torch.allclose(
            self.value_net.mlp.layers[0].weight,
            self.offline_abppo_learner._value_net.mlp.layers[0].weight,
        )
        print("Switched to online learning!")

    # @profile()
    def step(self, obs: Obs, is_real: bool = True):
        if not self.is_prepared:
            self.traj_start_time = time.time()
            self.is_prepared = True
            self.prep_duration = 5.0 if is_real else 0.0
            self.prep_time, self.prep_action = self.move(
                -self.control_dt,
                obs.motor_pos,
                self.default_motor_pos,
                self.prep_duration,
                end_time=2.0 if is_real else 0.0,
            )
        time_curr = time.time()
        if time_curr - self.traj_start_time < self.prep_duration:
            motor_target = np.asarray(
                interpolate_action(
                    time_curr - self.traj_start_time, self.prep_time, self.prep_action
                )
            )
            return {}, motor_target, obs

        msg = None
        while self.is_real and msg is None:
            msg = self.zmq_receiver.get_msg()

        if msg.is_paused and not self.is_paused:
            self.timer.stop()
            self.is_paused = True
            print("Paused!")
        elif not msg.is_paused and self.is_paused:
            self.need_reset = True
            self.is_prepared = False
            self.is_paused = False
            print("Resumed!")
            return {}, obs.motor_pos, obs
        if self.is_paused:
            return {}, obs.motor_pos, obs

        if self.need_reset:
            self.reset(obs)
            self.need_reset = False

        time_curr = self.step_curr * self.control_dt

        if self.finetune_cfg.update_mode == "local":
            self.sim.set_motor_angles(obs.motor_pos)
            self.sim.forward()
            feet_pos = self.sim.get_feet_pos()
            feet_y_dist = feet_pos["left"][1] - feet_pos["right"][1]
            obs.feet_y_dist = feet_y_dist
        control_inputs: Dict[str, float] = {}
        self.control_inputs = {}
        lin_vel, _ = self.get_tracking_data()
        # print('ang_vel:', ang_vel - obs.ang_vel, 'euler:', euler - obs.euler)
        control_inputs = msg.control_inputs
        obs.ee_force = msg.arm_force
        obs.ee_torque = msg.arm_torque
        obs.arm_ee_pos = msg.arm_ee_pos
        obs.lin_vel = msg.lin_vel + lin_vel
        # obs.ang_vel = ang_vel
        # obs.euler = euler
        obs.is_done = msg.is_done
        obs.state_ref = self.state_ref[:29]
        # print("control inputs:", control_inputs)
        if msg.is_stopped:
            self.stopped = True
            print("Stopped!")
            return {}, np.zeros(self.num_action), obs

        # import ipdb; ipdb.set_trace()
        if len(control_inputs) == 0:
            command = self.fixed_command
        else:
            command = self.get_command(control_inputs)

        self.phase_signal = self.get_phase_signal(time_curr)
        obs_arr, privileged_obs_arr = self.get_obs(obs, command)

        if self.total_steps == self.finetune_cfg.offline_total_steps:
            self.switch_learning_stage()

        if self.remote_client is not None and self.remote_client.ready_to_update:
            # import ipdb; ipdb.set_trace()
            self.num_updates += 1
            print(f"Updated policy network to {self.num_updates}!")
            assert not torch.allclose(
                self.policy_net.mlp.layers[0].weight,
                self.remote_client.new_state_dict["mlp.layers.0.weight"],
            )
            self.policy_net.load_state_dict(self.remote_client.new_state_dict)
            self.remote_client.ready_to_update = False
        deterministic = (
            self.learning_stage == "offline"
        )  # use deterministic action during offline learning
        action_pi, action_real, action_logprob = self.get_action(
            obs_arr, deterministic=deterministic, is_real=is_real
        )
        obs.raw_action_mean = action_pi.mean()
        obs.base_action_mean = (action_real - action_pi).mean()
        if msg is not None:
            # print(obs.lin_vel, obs.euler)
            if self.finetune_cfg.update_mode == "local":
                reward_dict = self._compute_reward(obs, action_real)
                self.last_last_action = self.last_action.copy()
                self.last_action = action_real.copy()

                reward = (
                    sum(reward_dict.values()) * self.control_dt
                )  # TODO: verify, why multiply by dt?
                self.logger.log_step(
                    reward_dict,
                    obs,
                    reward=reward,
                    feet_dist=feet_y_dist,
                    walk_command=control_inputs["walk_x"],
                )
            else:
                reward = 0.0

            time_elapsed = self.timer.elapsed()
            if time_elapsed < self.total_steps * self.control_dt:
                time.sleep(self.total_steps * self.control_dt - time_elapsed)

            if (len(self.replay_buffer) + 1) % 400 == 0:
                print(
                    f"Data size: {len(self.replay_buffer)}, Steps: {self.total_steps}, Fps: {self.total_steps / self.timer.elapsed()}"
                )

            if len(control_inputs) > 0 and (
                control_inputs["walk_x"] != 0 or control_inputs["walk_y"] != 0
            ):
                time_to_update = (
                    self.learning_stage == "offline"
                    and (len(self.replay_buffer) + 1)
                    % self.finetune_cfg.update_interval
                    == 0
                ) or (
                    self.learning_stage == "online"
                    and len(self.replay_buffer) == self.finetune_cfg.online.batch_size
                )
                truncated = time_to_update and self.finetune_cfg.update_mode == "local"
                self.replay_buffer.store(
                    obs_arr,
                    privileged_obs_arr,
                    action_pi,
                    reward,
                    self.is_done(obs),
                    truncated or self.is_paused,
                    action_logprob,
                    raw_obs=deepcopy(obs),
                )

                if truncated:
                    self.update_policy()

        if is_real:
            delayed_action = action_real
        else:
            self.action_buffer = np.roll(self.action_buffer, action_real.size)
            self.action_buffer[: action_real.size] = action_real
            delayed_action = self.action_buffer[-self.num_action :]

        action_target = self.default_action + self.action_scale * delayed_action

        if self.filter_type == "ema":
            action_target = exponential_moving_average(
                self.ema_alpha, action_target, self.last_action_target
            )

        self.last_action_target = action_target.copy()

        # motor_target = self.state_ref[13 : 13 + self.robot.nu].copy()
        motor_target = self.default_motor_pos.copy()
        motor_target[self.action_mask] = action_target

        motor_target = np.clip(
            motor_target, self.motor_limits[:, 0], self.motor_limits[:, 1]
        )

        self.command_list.append(command)
        self.last_action = delayed_action
        self.step_curr += 1
        self.total_steps += 1
        self.timer.start()
        self.control_inputs = control_inputs
        # super_obs_arr, delayed_action_jax = super().step(obs, is_real)
        # if not np.allclose(self.last_action, delayed_action, atol=0.1):
        #     import ipdb; ipdb.set_trace()
        return control_inputs, motor_target, obs

    def _init_reward(self) -> None:
        """Prepares a list of reward functions, which will be called to compute the total reward.
        Looks for self._reward_<REWARD_NAME>, where <REWARD_NAME> are names of all non zero reward scales in the cfg.
        """
        reward_scale_dict = asdict(self.finetune_cfg.finetune_reward_scales)
        # Remove zero scales and multiply non-zero ones by dt
        for key in list(reward_scale_dict.keys()):
            if reward_scale_dict[key] == 0:
                reward_scale_dict.pop(key)

        # prepare list of functions
        self.reward_names = list(reward_scale_dict.keys())
        self.reward_functions: List[Callable[..., np.ndarray]] = []
        self.reward_scales = np.zeros(len(reward_scale_dict))

        for i, (name, scale) in enumerate(reward_scale_dict.items()):
            if getattr(self, "_reward_" + name, None) is None:
                self.reward_names.remove(name)
                print(f"Warning: reward function _reward_{name} not found")
                continue
            self.reward_functions.append(getattr(self, "_reward_" + name))
            self.reward_scales[i] = scale

        self.healthy_z_range = self.finetune_cfg.finetune_rewards.healthy_z_range
        self.tracking_sigma = self.finetune_cfg.finetune_rewards.tracking_sigma
        self.arm_force_z_sigma = self.finetune_cfg.finetune_rewards.arm_force_z_sigma
        self.arm_force_y_sigma = self.finetune_cfg.finetune_rewards.arm_force_y_sigma

    def _compute_reward(self, obs: Obs, action: np.ndarray):
        reward_dict: Dict[str, np.ndarray] = {}
        for i, name in enumerate(self.reward_names):
            # import ipdb; ipdb.set_trace()
            reward_dict[name] = (
                self.reward_functions[i](obs, action) * self.reward_scales[i]
            )

        return reward_dict<|MERGE_RESOLUTION|>--- conflicted
+++ resolved
@@ -405,7 +405,6 @@
         policy_path = os.path.join(self.exp_folder, "policy")
 
         os.makedirs(policy_path, exist_ok=True)
-<<<<<<< HEAD
         torch.save(
             self.policy_net.state_dict(),
             os.path.join(policy_path, f"policy_net{suffix}.pth"),
@@ -415,17 +414,6 @@
             os.path.join(policy_path, f"value_net{suffix}.pth"),
         )
         torch.save(
-=======
-        torch.save(
-            self.policy_net.state_dict(),
-            os.path.join(policy_path, f"policy_net{suffix}.pth"),
-        )
-        torch.save(
-            self.value_net.state_dict(),
-            os.path.join(policy_path, f"value_net{suffix}.pth"),
-        )
-        torch.save(
->>>>>>> 4dec3129
             self.Q_net.state_dict(), os.path.join(policy_path, f"Q_net{suffix}.pth")
         )
         torch.save(
