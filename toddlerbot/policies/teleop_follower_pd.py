--- conflicted
+++ resolved
@@ -79,12 +79,8 @@
         self.camera = None
         if camera is None:
             try:
-<<<<<<< HEAD
                 self.camera = Camera()
                 self.zmq_sender = ZMQNode(type="sender", ip="192.168.46")
-=======
-                self.camera = Camera(camera_id=0)
->>>>>>> c8ebae12
             except Exception:
                 pass
         else:
