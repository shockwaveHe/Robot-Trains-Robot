import time
from typing import Optional

import numpy as np
import numpy.typing as npt

from toddlerbot.policies import BasePolicy
from toddlerbot.sensing.FSR import FSR
from toddlerbot.sim import Obs
from toddlerbot.sim.robot import Robot
from toddlerbot.tools.joystick import Joystick
from toddlerbot.utils.comm_utils import ZMQMessage, ZMQNode
from toddlerbot.utils.dataset_utils import Data, DatasetLogger
from toddlerbot.utils.math_utils import interpolate_action


class TeleopLeaderPolicy(BasePolicy, policy_name="teleop_leader"):
    def __init__(
        self,
        name: str,
        robot: Robot,
        init_motor_pos: npt.NDArray[np.float32],
        joystick: Optional[Joystick] = None,
        ip: str = "127.0.0.1",
    ):
        super().__init__(name, robot, init_motor_pos)

        self.default_motor_pos = np.array(
            list(robot.default_motor_angles.values()), dtype=np.float32
        )

        self.dataset_logger = DatasetLogger()
        self.zmq = ZMQNode(type="sender", ip=ip)

        self.fsr = None
        try:
            self.fsr = FSR()
        except Exception:
            pass

        self.is_logging = False
        self.toggle_motor = True
        self.is_button_pressed = False
        self.n_logs = 1

        if joystick is None:
            self.joystick = Joystick()
        else:
            self.joystick = joystick

        self.prep_duration = 2.0
        self.prep_time, self.prep_action = self.move(
            -self.control_dt,
            init_motor_pos,
            self.default_motor_pos,
            self.prep_duration,
            end_time=0.0,
        )
        self.reset_duration = 5.0
        self.reset_end_time = 1.0
        self.reset_time = None

        print('\nBy default, logging is disabled. Press "menu" to toggle logging.\n')

    # note: calibrate zero at: toddlerbot/tools/calibration/calibrate_zero.py --robot toddlerbot_arms
    # note: zero points can be accessed in config_motors.json

    def step(self, obs: Obs, is_real: bool = False) -> npt.NDArray[np.float32]:
        if obs.time < self.prep_time[-1]:
            action = np.asarray(
                interpolate_action(obs.time, self.prep_time, self.prep_action)
            )
            return action

        control_inputs = self.joystick.get_controller_input()
        for task, input in control_inputs.items():
            if task == "log":
                if abs(input) > 0.5:
                    # Button is pressed
                    if not self.is_button_pressed:
                        self.is_button_pressed = True  # Mark the button as pressed
                        self.is_logging = not self.is_logging  # Toggle logging
                        self.toggle_motor = True

                        # Log the episode end if logging is toggled to off
                        if not self.is_logging:
                            self.dataset_logger.log_episode_end()
                            print(f"Logged {self.n_logs} entries.")
                            self.n_logs += 1

                        print(
                            f"\nLogging is now {'enabled' if self.is_logging else 'disabled'}.\n"
                        )
                else:
                    # Button is released
                    self.is_button_pressed = False  # Reset button pressed state

        fsrL, fsrR = 0.0, 0.0
        action = self.default_motor_pos.copy()
        if self.is_logging:
            action = obs.motor_pos
            if self.fsr is not None:
                try:
                    fsrL, fsrR = self.fsr.get_state()
                except Exception as e:
                    print(e)
        else:
            if self.is_button_pressed and self.reset_time is None:
                self.reset_time, self.reset_action = self.move(
                    obs.time - self.control_dt,
                    obs.motor_pos,
                    self.default_motor_pos,
                    self.reset_duration,
                    end_time=self.reset_end_time,
                )

<<<<<<< HEAD
            if self.reset_time is not None:
                if obs.time < self.reset_time[-1]:
                    action = np.asarray(
                        interpolate_action(obs.time, self.reset_time, self.reset_action)
                    )
                else:
                    self.reset_time = None
=======
            assert self.reset_time is not None

            if obs.time < self.reset_time[-1]:
                action = np.asarray(
                    interpolate_action(obs.time, self.reset_time, self.reset_action)
                )
            else:
                self.reset_time = None
                action = self.default_motor_pos.copy()
>>>>>>> 0007b67c

        # compile data to send to follower
        msg = ZMQMessage(
            time=time.time(),
            control_inputs=control_inputs,
            action=action,
            fsr=np.array([fsrL, fsrR]),
        )
        # print(f"Sending: {msg}")
        self.zmq.send_msg(msg)

        # Log the data
        if self.is_logging:
            self.dataset_logger.log_entry(
                Data(obs.time, obs.motor_pos, np.array([fsrL, fsrR]), None)
            )
        else:
            # clean up the log when not logging.
            self.dataset_logger.maintain_log()
            # time.sleep(0.1)

        # time_curr = time.time()
        # print(f"Loop time: {1000 * (time_curr - self.last_time):.2f} ms")
        # self.last_time = time.time()

        return action<|MERGE_RESOLUTION|>--- conflicted
+++ resolved
@@ -114,7 +114,6 @@
                     end_time=self.reset_end_time,
                 )
 
-<<<<<<< HEAD
             if self.reset_time is not None:
                 if obs.time < self.reset_time[-1]:
                     action = np.asarray(
@@ -122,17 +121,6 @@
                     )
                 else:
                     self.reset_time = None
-=======
-            assert self.reset_time is not None
-
-            if obs.time < self.reset_time[-1]:
-                action = np.asarray(
-                    interpolate_action(obs.time, self.reset_time, self.reset_action)
-                )
-            else:
-                self.reset_time = None
-                action = self.default_motor_pos.copy()
->>>>>>> 0007b67c
 
         # compile data to send to follower
         msg = ZMQMessage(
