import os
<<<<<<< HEAD
import pickle
from typing import Dict, List, Optional
=======
import time
from typing import Dict, List
>>>>>>> ba06be58

import joblib
import numpy as np
import numpy.typing as npt

from toddlerbot.policies import BasePolicy
from toddlerbot.sim import Obs
from toddlerbot.sim.robot import Robot


class ReplayPolicy(BasePolicy, policy_name="replay"):
    def __init__(
        self,
        name: str,
        robot: Robot,
        init_motor_pos: npt.NDArray[np.float32],
        run_name: str,
        read_dataset: bool = True,
    ):
        super().__init__(name, robot, init_motor_pos)
        # Use glob to find all pickle files matching the pattern
        if read_dataset:
            data_file_path = os.path.join("results", run_name, "dataset.lz4")
        else:
            data_file_path = os.path.join("results", run_name, "log_data.pkl")
        if not os.path.exists(data_file_path):
            raise ValueError("No data files found")

        with open(data_file_path, "rb") as f:
            data_dict = joblib.load(f)

        if read_dataset:
            data_dict = self.convert_dataset(data_dict)

        motor_angles_list: List[Dict[str, float]] = data_dict["motor_angles_list"]
        self.t_action = np.array(
            [data_dict["obs_list"][i].time for i in range(len(motor_angles_list))]
        )
        self.t_action = self.t_action - self.t_action[0]  # make sure it starts from 0

        # reset motors to initial position
        self.prep_duration = 7.0
        self.prep_time, self.prep_action = self.move(
            -self.control_dt,
            init_motor_pos,
            np.zeros_like(init_motor_pos),
            self.prep_duration,
            end_time=5.0,
        )

        replay_action = np.array(
            [list(motor_angles.values()) for motor_angles in motor_angles_list],
            dtype=np.float32,
        )
        self.action_arr = np.concatenate([self.prep_action, replay_action])

        self.n_steps_total = self.action_arr.shape[0]
        self.replay_done = False
        self.init_motor_pos = init_motor_pos
        self.reset_time = None

    def convert_dataset(self, data_dict: Dict):
        # convert the dataset to the correct format
        # dataset is assumed to be logged on toddlerbot_arms

        converted_dict = {"obs_list": [], "motor_angles_list": []}
        for i in range(data_dict["state_array"].shape[0]):
            motor_angles = {}
            obs = Obs(
                time=data_dict["state_array"][i, 0],
                motor_pos=np.zeros(14),
                motor_vel=np.zeros(14),
                motor_tor=np.zeros(14),
            )
            for j, jname in enumerate(self.robot.joint_ordering):
                motor_angles[jname] = data_dict["state_array"][i, j + 1]
            converted_dict["obs_list"].append(obs)
            converted_dict["motor_angles_list"].append(motor_angles)
        return converted_dict

<<<<<<< HEAD
    def step(
        self,
        obs: Obs,
        is_real: bool = False,
        control_inputs: Optional[Dict[str, float]] = None,
    ) -> npt.NDArray[np.float32]:
        action = self.action_arr[self.step_curr]
        self.step_curr = self.step_curr + 1
=======
    def step(self, obs: Obs, is_real: bool = False) -> npt.NDArray[np.float32]:
        # action = self.action_arr[self.step_curr]
        # self.step_curr = self.step_curr + 1

        if self.replay_start_time < 1:
            self.replay_start_time = time.time()

        curr_idx = np.argmin(np.abs(self.t_action - (time.time() - self.replay_start)))
        action = self.action_arr[curr_idx]

        if (time.time() - self.replay_start) > len(self.t_action):
            print("Replay done")
            self.replay_done = True

        if self.replay_done:
            if self.reset_time is None:
                self.reset_time, self.reset_action = self.move(
                    -self.control_dt,
                    self.init_motor_pos,
                    obs.motor_pos,
                    self.prep_duration,
                    end_time=5.0,
                )
                self.reset_idx = 0
            action = self.reset_action[self.reset_idx]
            self.reset_idx = min(self.reset_idx + 1, len(self.reset_action) - 1)

>>>>>>> ba06be58
        return action<|MERGE_RESOLUTION|>--- conflicted
+++ resolved
@@ -1,11 +1,6 @@
 import os
-<<<<<<< HEAD
-import pickle
+import time
 from typing import Dict, List, Optional
-=======
-import time
-from typing import Dict, List
->>>>>>> ba06be58
 
 import joblib
 import numpy as np
@@ -86,17 +81,12 @@
             converted_dict["motor_angles_list"].append(motor_angles)
         return converted_dict
 
-<<<<<<< HEAD
     def step(
         self,
         obs: Obs,
         is_real: bool = False,
         control_inputs: Optional[Dict[str, float]] = None,
     ) -> npt.NDArray[np.float32]:
-        action = self.action_arr[self.step_curr]
-        self.step_curr = self.step_curr + 1
-=======
-    def step(self, obs: Obs, is_real: bool = False) -> npt.NDArray[np.float32]:
         # action = self.action_arr[self.step_curr]
         # self.step_curr = self.step_curr + 1
 
@@ -123,5 +113,4 @@
             action = self.reset_action[self.reset_idx]
             self.reset_idx = min(self.reset_idx + 1, len(self.reset_action) - 1)
 
->>>>>>> ba06be58
         return action