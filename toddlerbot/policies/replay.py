--- conflicted
+++ resolved
@@ -71,15 +71,9 @@
             motor_angles = {}
             obs = Obs(
                 time=data_dict["state_array"][i, 0],
-<<<<<<< HEAD
-                motor_pos=np.zeros(14, dtype=np.float32),
-                motor_vel=np.zeros(14, dtype=np.float32),
-                motor_tor=np.zeros(14, dtype=np.float32),
-=======
                 motor_pos=np.zeros(14),
                 motor_vel=np.zeros(14),
                 motor_tor=np.zeros(14),
->>>>>>> 58b562e4
             )
             for j, jname in enumerate(self.robot.joint_ordering):
                 motor_angles[jname] = data_dict["state_array"][i, j + 1]
@@ -94,19 +88,10 @@
         if self.replay_start_time < 1:
             self.replay_start_time = time.time()
 
-<<<<<<< HEAD
-        curr_idx = np.argmin(
-            np.abs(self.t_action - (time.time() - self.replay_start_time))
-        )
-        action = self.action_arr[curr_idx]
-
-        if (time.time() - self.replay_start_time) > len(self.t_action):
-=======
         curr_idx = np.argmin(np.abs(self.t_action - (time.time() - self.replay_start)))
         action = self.action_arr[curr_idx]
 
         if (time.time() - self.replay_start) > len(self.t_action):
->>>>>>> 58b562e4
             print("Replay done")
             self.replay_done = True
 
