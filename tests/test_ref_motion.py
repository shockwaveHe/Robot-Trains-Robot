--- conflicted
+++ resolved
@@ -28,21 +28,13 @@
 ):
     joystick = Joystick()
 
-<<<<<<< HEAD
-    default_qpos = np.array(sim.model.keyframe("home").qpos)
-=======
->>>>>>> 58b562e4
     default_joint_pos = np.array(
         list(robot.default_joint_angles.values()), dtype=np.float32
     )
     state_ref = np.concatenate(
         [
-<<<<<<< HEAD
-            default_qpos[:7],
-=======
             np.zeros(3, dtype=np.float32),  # Position
             np.array([1.0, 0.0, 0.0, 0.0], dtype=np.float32),  # Orientation
->>>>>>> 58b562e4
             np.zeros(3, dtype=np.float32),  # Linear velocity
             np.zeros(3, dtype=np.float32),  # Angular velocity
             default_joint_pos,  # Joint positions
